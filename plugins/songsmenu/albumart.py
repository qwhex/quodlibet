--- conflicted
+++ resolved
@@ -521,12 +521,8 @@
 
         return self.covers
 
-<<<<<<< HEAD
+
 class CoverArea(Gtk.VBox):
-=======
-
-class CoverArea(gtk.VBox):
->>>>>>> 0e1352e2
     """The image display and saving part."""
 
     def __init__(self, parent, song):
@@ -622,7 +618,8 @@
 
         self.scrolled = Gtk.ScrolledWindow()
         self.scrolled.add_with_viewport(self.image)
-        self.scrolled.set_policy(Gtk.PolicyType.AUTOMATIC, Gtk.PolicyType.AUTOMATIC)
+        self.scrolled.set_policy(Gtk.PolicyType.AUTOMATIC,
+                                 Gtk.PolicyType.AUTOMATIC)
 
         bbox = Gtk.HButtonBox()
         bbox.set_spacing(6)
@@ -1225,16 +1222,11 @@
             check.set_active(checked)
             check.connect('toggled', change_config, eng['config_id'])
 
-<<<<<<< HEAD
             button = Gtk.Button(eng['url'])
-            button.connect('clicked', lambda s:util.website(s.get_label()))
-            table.attach(button, 1, 2, i, i + 1, xoptions=Gtk.AttachOptions.FILL | Gtk.AttachOptions.SHRINK)
-=======
-            button = gtk.Button(eng['url'])
             button.connect('clicked', lambda s: util.website(s.get_label()))
             table.attach(button, 1, 2, i, i + 1,
-                         xoptions=gtk.FILL | gtk.SHRINK)
->>>>>>> 0e1352e2
+                         xoptions=Gtk.AttachOptions.FILL |
+                         Gtk.AttachOptions.SHRINK)
 
         return frame
 
