# -*- coding: utf-8 -*-
# Copyright 2004-2005 Joe Wreschnig, Michael Urman, Iñigo Serna
#
# This program is free software; you can redistribute it and/or modify
# it under the terms of the GNU General Public License version 2 as
# published by the Free Software Foundation

from gi.repository import Gtk
import mutagen

from quodlibet.qltk import gtk_version, pygobject_version
from quodlibet import const
from quodlibet import formats
from quodlibet.util import fver


class AboutDialog(Gtk.AboutDialog):
    def __init__(self, parent, player, name, icon):
        super(AboutDialog, self).__init__()
        self.set_transient_for(parent)
        self.set_program_name(name)
        self.set_version(const.VERSION)
        self.set_authors(const.AUTHORS)
        self.set_artists(const.ARTISTS)
        self.set_logo_icon_name(icon)
        fmts = ", ".join(formats.modules)
        text = []
        text.append(_("Supported formats: %s") % fmts)
        if player:
            text.append(_("Audio device: %s") % player.name)
        text.append("Mutagen: %s" % fver(mutagen.version))
        text.append("GTK+: %s / PyGObject: %s" %(
            fver(gtk_version), fver(pygobject_version)))
        if player:
            text.append(player.version_info)
        self.set_comments("\n".join(text))
        self.set_translator_credits("\n".join(const.TRANSLATORS))
<<<<<<< HEAD
        self.set_website("http://code.google.com/p/quodlibet")
        self.set_copyright(
            "Copyright © 2004-2012 Joe Wreschnig, Michael Urman, & others\n"
            "<quod-libet-development@googlegroups.com>")
        self.get_child().show_all()
=======
        self.set_website(const.WEBSITE)
        self.set_copyright(const.COPYRIGHT + "\n" + \
                           "<%s>" % const.SUPPORT_EMAIL)
        self.child.show_all()
>>>>>>> fb2b5589


class AboutQuodLibet(AboutDialog):
    def __init__(self, parent, player):
        super(AboutQuodLibet, self).__init__(
            parent, player, "Quod Libet", "quodlibet")


class AboutExFalso(AboutDialog):
    def __init__(self, parent, player=None):
        super(AboutExFalso, self).__init__(
            parent, player, "Ex Falso", "exfalso")<|MERGE_RESOLUTION|>--- conflicted
+++ resolved
@@ -35,18 +35,10 @@
             text.append(player.version_info)
         self.set_comments("\n".join(text))
         self.set_translator_credits("\n".join(const.TRANSLATORS))
-<<<<<<< HEAD
-        self.set_website("http://code.google.com/p/quodlibet")
-        self.set_copyright(
-            "Copyright © 2004-2012 Joe Wreschnig, Michael Urman, & others\n"
-            "<quod-libet-development@googlegroups.com>")
-        self.get_child().show_all()
-=======
         self.set_website(const.WEBSITE)
         self.set_copyright(const.COPYRIGHT + "\n" + \
                            "<%s>" % const.SUPPORT_EMAIL)
-        self.child.show_all()
->>>>>>> fb2b5589
+        self.get_child().show_all()
 
 
 class AboutQuodLibet(AboutDialog):
