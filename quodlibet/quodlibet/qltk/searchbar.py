--- conflicted
+++ resolved
@@ -18,7 +18,6 @@
 from quodlibet.qltk.cbes import ComboBoxEntrySave
 from quodlibet.qltk.ccb import ConfigCheckMenuItem
 from quodlibet.qltk.x import SeparatorMenuItem
-from quodlibet.query import QueryType, Query
 from quodlibet.util import limit_songs, DeferredSignal, gdecode
 from quodlibet.query import QueryType, Query
 
@@ -113,11 +112,7 @@
         return gdecode(self.__entry.get_text())
 
     def _is_parsable(self, text):
-<<<<<<< HEAD
-        return text and self.validator(text) != QueryType.INVALID
-=======
         return text and self.query_class.validator(text) != QueryType.INVALID
->>>>>>> a7a656d5
 
     def changed(self):
         """Triggers a filter-changed signal if the current text
