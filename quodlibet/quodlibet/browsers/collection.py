# -*- coding: utf-8 -*-
# Copyright 2010, 2012 Christoph Reiter
#
# This program is free software; you can redistribute it and/or modify
# it under the terms of the GNU General Public License version 2 as
# published by the Free Software Foundation

import os

from gi.repository import Gtk, GLib, Pango, Gdk

from quodlibet import config
from quodlibet import const
from quodlibet import qltk
from quodlibet import util

from quodlibet.browsers.albums import AlbumTagCompletion
from quodlibet.browsers._base import Browser
from quodlibet.parse import XMLFromPattern, Query
from quodlibet.qltk.searchbar import SearchBarBox
from quodlibet.qltk.songsmenu import SongsMenu
from quodlibet.qltk.tagscombobox import TagsComboBoxEntry
from quodlibet.qltk.views import AllTreeView, BaseView
from quodlibet.qltk.x import ScrolledWindow, Alignment, SymbolicIconImage
from quodlibet.util.collection import Album
from quodlibet.util.library import background_filter
from quodlibet.util.thumbnails import scale


EMPTY = _("Songs not in an album")
ALBUM_PATTERN = r"""
\<b\><album|\<i\><album>\</i\>|%s>\</b\><date| \<small\>(<date>)\</small\>>
\<small\><~discs|<~discs> - ><~tracks> - <~long-length>\</small\>""" % EMPTY
ALBUM_PATTERN = ALBUM_PATTERN.lstrip()

UNKNOWN_PATTERN = "<b><i>%s</i></b>" % _("Unknown %s")
MULTI_PATTERN = "<b><i>%s</i></b>" % _("Multiple %s Values")
COUNT_PATTERN = " <span size='small' color='#777'>(%s)</span>"

PAT = XMLFromPattern(ALBUM_PATTERN)
ALBUM_QUERIES = os.path.join(const.USERDIR, "lists", "album_queries")
util.mkdir(os.path.dirname(ALBUM_QUERIES))


def get_headers():
    result = []
    headers = config.get("browsers", "collection_headers", "")
    for h in headers.splitlines():
        values = h.split()
        if len(values) != 2:
            continue
        tag, merge = values
        try:
            result.append((tag, bool(int(merge))))
        except ValueError:
            continue
    return result


def save_headers(headers):
    headers = "\n".join(["%s %d" % (t, m) for (t, m) in headers])
    config.set("browsers", "collection_headers", headers)


class PatternEditor(Gtk.HBox):

    PRESETS = [
        [("~people", False)],
        [("~year", False)],
        [("genre", False)],
        [("genre", False), ("artist", False)],
    ]

    COMPLETION = ["genre", "grouping", "~people", "artist", "album", "~year"]

    def __init__(self):
        super(PatternEditor, self).__init__(spacing=12)

        self.__headers = headers = {}
        buttons = []

        group = None
        for tags in self.PRESETS:
            tied = "~" + "~".join([t[0] for t in tags])
            group = Gtk.RadioButton(group=group, label="_" + util.tag(tied),
                                    use_underline=True)
            headers[group] = tags
            buttons.append(group)

        group = Gtk.RadioButton(group=group, label=_("_Custom"),
                                use_underline=True)
        self.__custom = group
        headers[group] = []
        buttons.append(group)

        button_box = Gtk.HBox(spacing=6)
        self.__model = model = Gtk.ListStore(str, bool)

        radio_box = Gtk.VBox(spacing=6)
        for button in buttons:
            radio_box.pack_start(button, False, True, 0)
            button.connect('toggled', self.__toggled, button_box, model)

        self.pack_start(radio_box, False, True, 0)

        cb = TagsComboBoxEntry(self.COMPLETION)

        view = BaseView(model)
        view.set_reorderable(True)
        view.set_headers_visible(True)

        ctrl_box = Gtk.VBox(spacing=6)

        add = Gtk.Button(stock=Gtk.STOCK_ADD)
        ctrl_box.pack_start(add, False, True, 0)
        add.connect('clicked', self.__add, model, cb)

        remove = Gtk.Button(stock=Gtk.STOCK_REMOVE)
        ctrl_box.pack_start(remove, False, True, 0)
        remove.connect('clicked', self.__remove, view)

        selection = view.get_selection()
        selection.connect('changed', self.__selection_changed, remove)
        selection.emit('changed')

        sw = Gtk.ScrolledWindow()
        sw.set_policy(Gtk.PolicyType.AUTOMATIC, Gtk.PolicyType.AUTOMATIC)
        sw.set_shadow_type(Gtk.ShadowType.IN)
        sw.add(view)

        edit_box = Gtk.VBox(spacing=6)
        edit_box.pack_start(cb, False, True, 0)
        edit_box.pack_start(sw, True, True, 0)

        button_box.pack_start(edit_box, True, True, 0)
        button_box.pack_start(ctrl_box, False, True, 0)
        self.pack_start(button_box, True, True, 0)

        render = Gtk.CellRendererText()
        render.set_property("editable", True)

        def edited_cb(render, path, text, model):
            model[path][0] = text
        render.connect("edited", edited_cb, model)

        column = Gtk.TreeViewColumn(_("Tag"), render, text=0)
        column.set_expand(True)
        view.append_column(column)

        toggle = Gtk.CellRendererToggle()
        toggle.connect("toggled", self.__toggeled, model)
        toggle_column = Gtk.TreeViewColumn(_("Merge"), toggle, active=1)
        view.append_column(toggle_column)

    def __toggeled(self, render, path, model):
        model[path][1] = not model[path][1]

    def __get_headers(self):
        for button in self.__headers.iterkeys():
            if button.get_active():
                if button == self.__custom:
                    model_headers = [(row[0], row[1]) for row in self.__model]
                    self.__headers[self.__custom] = model_headers
                return self.__headers[button]

    def __set_headers(self, new_headers):
        for button, headers in self.__headers.iteritems():
            if headers == new_headers:
                button.set_active(True)
                button.emit("toggled")
                break
        else:
            self.__headers[self.__custom] = new_headers
            self.__custom.set_active(True)

    headers = property(__get_headers, __set_headers)

    def __selection_changed(self, selection, remove):
        remove.set_sensitive(bool(selection.get_selected()[1]))

    def __add(self, button, model, cb):
        if cb.tag:
            model.append(row=[cb.tag, False])

    def __remove(self, button, view):
        view.remove_selection()

    def __toggled(self, button, edit_widget, model):
        tags = self.__headers[button]

        if tags:
            model.clear()
            for tag, merge in tags:
                model.append(row=[tag, merge])

        edit_widget.set_sensitive(
            button.get_active() and button is self.__custom)


class Preferences(qltk.UniqueWindow):
    def __init__(self, parent=None):
        if self.is_not_unique():
            return
        super(Preferences, self).__init__()

        self.set_transient_for(qltk.get_top_parent(parent))
        self.set_default_size(350, 225)
        self.set_border_width(12)

        self.set_title(_("Album Collection Preferences") + " - Quod Libet")

        vbox = Gtk.VBox(spacing=12)

        editor = PatternEditor()
        editor.headers = get_headers()

        apply = Gtk.Button(stock=Gtk.STOCK_APPLY)
        apply.connect_object("clicked", self.__apply, editor, False)

        cancel = Gtk.Button(stock=Gtk.STOCK_CANCEL)
        cancel.connect("clicked", lambda x: self.destroy())

        ok = Gtk.Button(stock=Gtk.STOCK_OK)
        ok.connect_object("clicked", self.__apply, editor, True)

        box = Gtk.HButtonBox()
        box.set_spacing(6)
        box.set_layout(Gtk.ButtonBoxStyle.END)
        box.pack_start(apply, True, True, 0)
        box.pack_start(cancel, True, True, 0)
        box.pack_start(ok, True, True, 0)

        vbox.pack_start(editor, True, True, 0)
        vbox.pack_start(box, False, True, 0)

        self.add(vbox)

        ok.grab_focus()
        self.show_all()

    def __apply(self, editor, close):
        if editor.headers != get_headers():
            save_headers(editor.headers)
            CollectionBrowser.set_hierarchy()

        if close:
            self.destroy()


UnknownNode = object()
MultiNode = object()


def build_tree(tags, albums, cache=None):
    if not tags:
        return list(albums)
    tag, merge = tags[0]
    tree = {}
    cache = cache or {}
    for album in albums:
        cache_key = (album, tag)
        if cache_key not in cache:
            cache[cache_key] = album.list(tag)
        values = cache[cache_key]
        if merge and len(values) > 1:
            values = [MultiNode]
        for value in values or [UnknownNode]:
            tree.setdefault(value, []).append(album)
    for key, value in tree.iteritems():
        tree[key] = build_tree(tags[1:], value, cache)
    return tree


class StoreUtils(object):
    """TreeModelFilter can't be subclassed, otherwise this would be a mixin"""

    @staticmethod
    def get_path_for_album(self, album):
        """Returns the path for an album or None"""

        def func(model, path, iter_, result):
            if model[iter_][0] is album:
                # pygobject bug: treepath only valid in callback,
                # so make a copy
                result[0] = path.copy()
                return True
            return False

        res = [None]
        self.foreach(func, res)
        return res[0]

    @staticmethod
    def get_albums_for_path(self, path):
        return StoreUtils.get_albums_for_iter(self, self[path].iter)

    @staticmethod
    def get_albums_for_iter(self, iter_):
        row = self[iter_]

        if isinstance(row[0], Album):
            return set([row[0]])

        albums = set()
        for child in row.iterchildren():
            obj = child[0]
            if isinstance(obj, Album):
                albums.add(obj)
            else:
                albums.update(
                    StoreUtils.get_albums_for_iter(self, child.iter))
        return albums

    @staticmethod
    def get_markup(self, tags, iter_):
        obj = self[iter_][0]
        if isinstance(obj, Album):
            return PAT % obj

        if isinstance(obj, basestring):
            markup = util.escape(obj)
        else:
            tag = util.tag(tags[len(self.get_path(iter_)) - 1])
            if obj is UnknownNode:
                markup = UNKNOWN_PATTERN % util.escape(tag)
            else:
                markup = MULTI_PATTERN % util.escape(tag)

        num = len(StoreUtils.get_albums_for_iter(self, iter_))
        return markup + COUNT_PATTERN % num

    @staticmethod
    def get_album(self, iter_):
        obj = self[iter_][0]
        if isinstance(obj, Album):
            return obj


class CollectionTreeStore(Gtk.TreeStore):
    def __init__(self):
        super(CollectionTreeStore, self).__init__(object)
        self.__tags = []

    def set_albums(self, tags, albums):
        self.clear()
        self.__tags = tags
        self.add_albums(albums)

    @property
    def tags(self):
        return [t[0] for t in self.__tags]

    def add_albums(self, albums):
        def _add(tree, iter_=None):
            # lowest level, add albums
            if isinstance(tree, list):
                for album in tree:
                    self.append(parent=iter_, row=[album])
                return

            # move into existing nodes and remove them from tree
            child = self.iter_children(iter_)
            while child:
                obj = self[child][0]
                if obj in tree:
                    _add(tree[obj], child)
                    del tree[obj]
                child = self.iter_next(child)

            # add missing ones
            for key, value in tree.iteritems():
                _add(value, self.append(parent=iter_, row=[key]))

        _add(build_tree(self.__tags, albums))

    def remove_albums(self, albums):
        # We can't get anything from the albums (they have no songs),
        # so we have to look through everything.

        def _remove_albums(albums, iter_=None):
            child = self.iter_children(iter_)
            while child:
                _remove_albums(albums, child)
                obj = self[child][0]
                if isinstance(obj, Album):
                    # remove albums
                    if obj in albums:
                        if not self.remove(child):
                            child = None
                        continue
                    else:
                        child = self.iter_next(child)
                else:
                    # clean up empty containers
                    if not self.iter_has_child(child):
                        if not self.remove(child):
                            child = None
                        continue
                    else:
                        child = self.iter_next(child)

        _remove_albums(set(albums))

    def change_albums(self, albums):
        def _check_albums(tree, iter_=None, not_found=None):
            if not_found is None:
                not_found = set()

            if isinstance(tree, list):
                # save nodes that are not there anymore
                child = self.iter_children(iter_)
                while child:
                    row = self[child]
                    try:
                        tree.remove(row[0])
                    except ValueError:
                        pass
                    else:
                        # it's still in the same position, trigger a redraw
                        self.row_changed(row.path, row.iter)
                    child = self.iter_next(child)
                not_found.update(tree)
                return not_found

            child = self.iter_children(iter_)
            while child:
                obj = self[child][0]
                if obj in tree:
                    _check_albums(tree[obj], child, not_found)
                    del tree[obj]
                child = self.iter_next(child)

            # everything left over changed
            def _get_all(sub, found=None):
                if found is None:
                    found = set()
                if isinstance(sub, list):
                    found.update(sub)
                    return found
                for v in sub.itervalues():
                    _get_all(v, found)
                return found
            not_found.update(_get_all(tree))

            return not_found

        not_found = _check_albums(build_tree(self.__tags, albums))
        self.remove_albums(not_found)
        self.add_albums(not_found)


class CollectionView(AllTreeView):
    def __init__(self, *args, **kwargs):
        super(CollectionView, self).__init__(*args, **kwargs)
        self.connect_after("row-expanded", self.__expand_helper)

    def __expand_helper(self, view, iter, path):
        model = view.get_model()
        children = list(model[path].iterchildren())
        if len(children) == 1:
            view.expand_row(children[0].path, False)

    def select_album(self, album, unselect=True):
        path = StoreUtils.get_path_for_album(self.get_model(), album)
        if path is not None:
            self.select_path(path, unselect)

    def select_path(self, path, unselect=True):
        for i, x in enumerate(path[:-1]):
            self.expand_row(Gtk.TreePath(tuple(path[:i + 1])), False)
        self.scroll_to_cell(path, use_align=True, row_align=0.5)
        selection = self.get_selection()
        if unselect:
            selection.unselect_all()
            self.set_cursor(path)
        else:
            selection.select_path(path)

    def get_selected_albums(self):
        selection = self.get_selection()
        model, paths = selection.get_selected_rows()
        model = self.get_model()
        albums = set()
        for path in paths:
            albums.update(StoreUtils.get_albums_for_path(model, path))
        return albums


class CollectionBrowser(Browser, Gtk.VBox, util.InstanceTracker):
    expand = qltk.RHPaned
    __gsignals__ = Browser.__gsignals__

    name = _("Album Collection")
    accelerated_name = _("Album _Collection")
    priority = 5

    __model = None

    @classmethod
    def _init_model(klass, library):
        klass.__model = model = CollectionTreeStore()
        klass.__albums = albums = library.albums

        albums.load()
        klass.__sigs = [
            albums.connect("added", klass._add_albums, model),
            albums.connect("removed", klass._remove_albums, model),
            albums.connect("changed", klass._change_albums, model),
        ]

        klass.set_hierarchy()

    @classmethod
    def _destroy_model(klass):
        for sig in klass.__sigs:
            klass.__albums.disconnect(sig)
        klass.__model = None
        del klass.__sigs

    def _refilter(self):
        if hasattr(self, "view"):
            self.view.get_model().refilter()

    @classmethod
    def set_hierarchy(klass):
        klass.__model.set_albums(get_headers(), klass.__albums.values())
        for inst in klass.instances():
            inst._refilter()

    @classmethod
    def _add_albums(klass, library, added, model):
        model.add_albums(added)

    @classmethod
    def _remove_albums(klass, library, removed, model):
        model.remove_albums(removed)

    @classmethod
    def _change_albums(klass, library, changed, model):
        model.change_albums(changed)

    def __init__(self, library, main):
        super(CollectionBrowser, self).__init__(spacing=6)
        self._register_instance()
        if self.__model is None:
            self._init_model(library)

        sw = ScrolledWindow()
        sw.set_shadow_type(Gtk.ShadowType.IN)
        self.view = view = CollectionView()
        view.set_headers_visible(False)
        model_sort = Gtk.TreeModelSort(self.__model)
        model_filter = model_sort.filter_new()
        self.__filter = None
        self.__bg_filter = background_filter()
        model_filter.set_visible_func(self.__parse_query)
        view.set_model(model_filter)

        def sort(model, i1, i2, data):
            t1, t2 = model[i1][0], model[i2][0]
            if t1 is None or t2 is None:
                # FIXME: why?
                return 0

            # FIXME: order this deterministically
            if t1 is MultiNode or t1 is UnknownNode or \
                    t2 is MultiNode or t2 is UnknownNode:
                return -cmp(t1, t2)

            if not isinstance(t1, Album):
                return cmp(util.human_sort_key(t1), util.human_sort_key(t2))

            a1, a2 = t1, t2
            return (cmp(a1.peoplesort and a1.peoplesort[0],
                        a2.peoplesort and a2.peoplesort[0]) or
                    cmp(a1.date or "ZZZZ", a2.date or "ZZZZ") or
                    cmp((a1.sort, a1.key), (a2.sort, a2.key)))

        model_sort.set_sort_func(0, sort)
        model_sort.set_sort_column_id(0, Gtk.SortType.ASCENDING)

        column = Gtk.TreeViewColumn("albums")

        def cell_data(column, cell, model, iter_, data):
            markup = StoreUtils.get_markup(model, self.__model.tags, iter_)
            cell.markup = markup
            cell.set_property('markup', markup)

        def cell_data_pb(column, cell, model, iter_, data):
            album = StoreUtils.get_album(model, iter_)
            if album is None:
                cell.set_property('stock_id', Gtk.STOCK_DIRECTORY)
            else:
                album.scan_cover()
                if album.cover:
                    cell.set_property('pixbuf', scale(album.cover, (25, 25)))
                else:
                    cell.set_property('stock_id', Gtk.STOCK_CDROM)

        imgrender = Gtk.CellRendererPixbuf()
        render = Gtk.CellRendererText()
        render.set_property('ellipsize', Pango.EllipsizeMode.END)
        column.pack_start(imgrender, False)
        column.pack_start(render, True)
        column.set_cell_data_func(render, cell_data)
        column.set_cell_data_func(imgrender, cell_data_pb)
        view.append_column(column)

        sw.set_policy(Gtk.PolicyType.AUTOMATIC, Gtk.PolicyType.AUTOMATIC)
        sw.add(view)

        hbox = Gtk.HBox(spacing=6)

        prefs = Gtk.Button()
        prefs.add(SymbolicIconImage("emblem-system", Gtk.IconSize.MENU))
        prefs.connect('clicked', Preferences)

        search = SearchBarBox(completion=AlbumTagCompletion(),
                              accel_group=self.accelerators)

        search.connect('query-changed', self.__update_filter)

        hbox.pack_start(search, True, True, 0)
        hbox.pack_start(prefs, False, True, 0)

        if main:
            self.pack_start(Alignment(hbox, left=3, top=3), False, True, 0)
        else:
            self.pack_start(hbox, False, True, 0)

        self.pack_start(sw, True, True, 0)

<<<<<<< HEAD
        view.get_selection().set_mode(Gtk.SelectionMode.MULTIPLE)
        self.__sig = view.get_selection().connect('changed',
            self.__selection_changed)
=======
        view.get_selection().set_mode(gtk.SELECTION_MULTIPLE)
        self.__sig = view.get_selection().connect(
            'changed', self.__selection_changed)
>>>>>>> fb2b5589
        view.connect('row-activated', self.__play, main)
        view.connect_object('popup-menu', self.__popup, view, library)

        targets = [("text/x-quodlibet-songs", Gtk.TargetFlags.SAME_APP, 1),
                   ("text/uri-list", 0, 2)]
        targets = [Gtk.TargetEntry.new(*t) for t in targets]

        view.drag_source_set(
            Gdk.ModifierType.BUTTON1_MASK, targets, Gdk.DragAction.COPY)
        view.connect("drag-data-get", self.__drag_data_get)

        self.connect("destroy", self.__destroy)

        self.show_all()

    def __parse_query(self, model, iter_, data):
        f, b = self.__filter, self.__bg_filter
        if f is None and b is None:
            return True

        def check_album(obj):
            if b is None:
                return f(obj)
            if f is None:
                return b(obj)
            return f(obj) and b(obj)

        obj = model[iter_][0]
        if isinstance(obj, Album):
            return check_album(obj)
        else:
            for album in StoreUtils.get_albums_for_iter(model, iter_):
                if check_album(album):
                    return True
            return False

    def __update_filter(self, entry, text):
        self.__filter = None
        if not Query.match_all(text):
            tags = self.__model.tags + ["album"]
            self.__filter = Query(text, star=tags).search
        self.__bg_filter = background_filter()

        self.view.get_model().refilter()

    def __destroy(self, browser):
        klass = type(browser)
        if not klass.instances():
            klass._destroy_model()

    def __drag_data_get(self, view, ctx, sel, tid, etime):
        songs = self.__get_selected_songs()
        if tid == 1:
            filenames = [song("~filename") for song in songs]
            sel.set("text/x-quodlibet-songs", 8, "\x00".join(filenames))
        else:
            sel.set_uris([song("~uri") for song in songs])

    def __popup(self, view, library):
        songs = self.__get_selected_songs(view.get_selection())
        menu = SongsMenu(library, songs, parent=self)
        menu.show_all()
        return view.popup_menu(menu, 0, Gtk.get_current_event_time())

    def __play(self, view, path, col, main):
        model = view.get_model()
        if main and isinstance(model[path][0], Album):
            self.emit("activated")
        else:
            if view.row_expanded(path):
                view.collapse_row(path)
            else:
                view.expand_row(path, False)

    def __get_selected_songs(self, sort=True):
        albums = self.view.get_selected_albums()
        songs = []
        if sort:
            for album in albums:
                songs.extend(sorted(album.songs))
        else:
            for album in albums:
                songs.extend(album.songs)
        return songs

    def __selection_changed(self, selection):
        def idle_emit():
            songs = self.__get_selected_songs(False)
            if songs:
                self.emit('songs-selected', songs, None)
        GLib.idle_add(idle_emit)

    def can_filter_albums(self):
        return True

    def filter_albums(self, album_keys):
        albums = filter(None, [self.__albums.get(k) for k in album_keys])
        if albums:
            self.view.select_album(albums[0], unselect=True)
        for album in albums[1:]:
            self.view.select_album(album, unselect=False)

    def unfilter(self):
        model = self.view.get_model()
        root = model.get_iter_root()
        if root:
            self.view.set_cursor(model[root].path)

    def activate(self):
        self.view.get_selection().emit('changed')

    def restore(self):
        paths = config.get("browsers", "collection", "").split("\t")
        paths = [tuple(map(int, path.split())) for path in paths]
        if paths:
            if not paths[0]:
                return
            self.view.select_path(paths[0], unselect=True)
        for path in paths[1:]:
            self.view.select_path(path, unselect=False)

    def scroll(self, song):
        album = self.__albums.get(song.album_key)
        if album:
            self.view.select_album(album)

    def save(self):
        model, paths = self.view.get_selection().get_selected_rows()
        paths = "\t".join([" ".join(map(str, path)) for path in paths])
        config.set("browsers", "collection", paths)

browsers = [CollectionBrowser]<|MERGE_RESOLUTION|>--- conflicted
+++ resolved
@@ -573,8 +573,8 @@
             a1, a2 = t1, t2
             return (cmp(a1.peoplesort and a1.peoplesort[0],
                         a2.peoplesort and a2.peoplesort[0]) or
-                    cmp(a1.date or "ZZZZ", a2.date or "ZZZZ") or
-                    cmp((a1.sort, a1.key), (a2.sort, a2.key)))
+                        cmp(a1.date or "ZZZZ", a2.date or "ZZZZ") or
+                        cmp((a1.sort, a1.key), (a2.sort, a2.key)))
 
         model_sort.set_sort_func(0, sort)
         model_sort.set_sort_column_id(0, Gtk.SortType.ASCENDING)
@@ -630,15 +630,9 @@
 
         self.pack_start(sw, True, True, 0)
 
-<<<<<<< HEAD
         view.get_selection().set_mode(Gtk.SelectionMode.MULTIPLE)
         self.__sig = view.get_selection().connect('changed',
             self.__selection_changed)
-=======
-        view.get_selection().set_mode(gtk.SELECTION_MULTIPLE)
-        self.__sig = view.get_selection().connect(
-            'changed', self.__selection_changed)
->>>>>>> fb2b5589
         view.connect('row-activated', self.__play, main)
         view.connect_object('popup-menu', self.__popup, view, library)
 
